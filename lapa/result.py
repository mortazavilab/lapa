from pathlib import Path
import numpy as np
import pandas as pd
import pyranges as pr
from tqdm import tqdm
from scipy.stats import fisher_exact
from statsmodels.stats.multitest import multipletests
# from betabinomial import BetaBinomial, pval_adj
from lapa.utils.io import read_apa_sample, read_polyA_cluster


_core_cols = ['Chromosome', 'Start', 'End', 'Strand']


class LapaResult:

    def __init__(self, path, tpm_cutoff=1):
        self.lapa_dir = Path(path)
        self.tpm_cutoff = tpm_cutoff
        self.samples = [
            i.stem.replace('_apa', '')
            for i in self.lapa_dir.iterdir()
            if i.stem.endswith('_apa')
        ]

    def read_apa(self, sample):
        if sample not in self.samples:
            raise ValueError(
                'sample `%s` does not exist in directory' % sample)
        df = read_apa_sample(self.lapa_dir / ('%s_apa.bed' % sample))
        return self._filter_tpm(self._set_index(df))

    def read_cluster(self, filter_internal_priming=True):
        df = read_polyA_cluster(self.lapa_dir / 'polyA_clusters.bed')
        if filter_internal_priming:
            df = df[(
                ~(
                    (df['fracA'] > 7) &
                    (df['signal'] == 'None@None')
                )) | (df['canonical_site'] != -1)
            ]
        return self._filter_tpm(self._set_index(df))

    def read_counts(self, sample=None, strand=None):
        sample = sample or 'all'

        if strand == '+':
            df = pr.read_bigwig(
                str(self.lapa_dir / ('%s_tes_counts_pos.bw' % sample))).df
            df['Strand'] = '+'
            return df.rename(columns={'Value': 'count'})
        elif strand == '-':
            df = pr.read_bigwig(
                str(self.lapa_dir / ('%s_tes_counts_neg.bw' % sample))).df
            df['Strand'] = '-'
            return df.rename(columns={'Value': 'count'})
        else:
            return pd.concat([
                self.read_counts(sample, strand='+'),
                self.read_counts(sample, strand='-')
            ])

    def attribute(self, field):
<<<<<<< HEAD
        return pd.concat([
=======
        df = pd.concat([
>>>>>>> a4feb461
            self.read_apa(sample)
            .drop_duplicates(_core_cols)
            .rename(columns={field: sample})[sample]
            for sample in self.samples
        ], axis=1).sort_index()
<<<<<<< HEAD
=======
        df.index = df.index.rename('polya_site')
        return df
>>>>>>> a4feb461

    def counts(self):
        return self.attribute('count')

    def total_counts(self):
        return self.counts().sum(axis=1)

<<<<<<< HEAD
=======
    def gene_id(self):
        return self.attribute('gene_id').apply(
            lambda row: row[~row.isna()][0], axis=1)

    @staticmethod
    def _agg_per_groups(df, groups, agg_func):
        return pd.DataFrame({
            k: df[v].agg(agg_func, axis=1)
            for k, v in groups.items()
        })

    def _k_n(self, groups, min_gene_count):
        counts = self.counts()

        k = self._agg_per_groups(counts, groups, 'sum')
        n = self.attribute('gene_count')
        n = self._agg_per_groups(n, groups, 'sum')

        filter_rows = ((n > 0).sum(axis=1) > 1) \
            & (k != n).any(axis=1) \
            & (n > min_gene_count).any(axis=1)

        return k[filter_rows], n[filter_rows]

    def fisher_exact_test(self, groups, min_gene_count=10,
                          correction_method='fdr_bh'):
        '''
        '''
        if len(groups) != 2:
            raise 'Two groups are need for fisher_exact test'

        k, n = self._k_n(groups, min_gene_count)

        odds, pvals = zip(*[
            fisher_exact([
                [_k[0],         _k[1]],
                [_n[0] - _k[0], _n[1] - _k[1]]
            ])
            for _k, _n in tqdm(zip(k.values, n.values), total=k.shape[0])
        ])

        polya_sites = k.index.tolist()

        usage_dif = self._agg_per_groups(
            self.attribute('usage').loc[polya_sites], groups, 'mean')
        groups = usage_dif.columns
        usage_dif = usage_dif[groups[0]] - usage_dif[groups[1]]

        df = pd.DataFrame({
            'odds_ratio': odds,
            'pval': pvals,
            'delta_usage': usage_dif,
            'gene_id': self.gene_id().loc[polya_sites]
        }, index=k.index.tolist())

        df['pval_adj'] = multipletests(df['pval'], method=correction_method)[1]
        return df

    # beta-binomial test
    # def stats_testing(self, groups=None, min_gene_count=10,
    #                   theta=0.001, max_iter=1000):
    #     '''
    #     P-values based on betabinomial test.
    #     '''
    #     # merge replicates into one count
    #     counts = self.counts()
    #     k = counts.values
    #     n = self.attribute('gene_count').values

    #     filter_rows = ((n > 0).sum(axis=1) > 1) \
    #         & (k != n).any(axis=1) \
    #         & (n > min_gene_count).any(axis=1)

    #     n = n[filter_rows]
    #     k = k[filter_rows]
    #     bb = BetaBinomial().infer(k, n, theta=theta, max_iter=max_iter)

    #     # recalculate usage k/n
    #     usage = self.attribute('usage')
    #     usage = usage[filter_rows]

    #     gene_id = self.gene_id()
    #     gene_id = gene_id[filter_rows]
    #     gene_id = np.repeat(gene_id.values.reshape((-1, 1)), 4, axis=1)

    #     sites = counts.index
    #     sites = sites[filter_rows]ll

    #     cols = {
    #         'usage': usage,
    #         'delta_usage': usage - bb.beta_mean(),
    #         'count': k,
    #         'expected_count': bb.mean(n),
    #         'gene_count': n,
    #         'gene_id': gene_id,
    #         'pval': bb.pval(k, n),
    #         'z_score': bb.z_score(k, n),
    #         'logfc': bb.log_fc(k, n)
    #     }
    #     cols['padj'] = pval_adj(np.nan_to_num(cols['pval'], nan=1))

    #     df = pd.concat([
    #         pd.DataFrame(v, index=sites, columns=self.samples)
    #         .reset_index()
    #         .melt(id_vars='polya_site', var_name='sample', value_name=col)
    #         .set_index(['polya_site', 'sample'])
    #         for col, v in cols.items()
    #     ], axis=1)

    #     return df

>>>>>>> a4feb461
    @staticmethod
    def _set_index(df):
        df['name'] = df['Chromosome'] + ':' \
            + df['polyA_site'].astype('str') + ':' \
            + df['Strand'].astype('str')
        return df.set_index('name')

    def _filter_tpm(self, df):
<<<<<<< HEAD
        return df[df['tpm'] > self.tpm_cutoff]
=======
        return df[df['tpm'] >= self.tpm_cutoff]
>>>>>>> a4feb461
<|MERGE_RESOLUTION|>--- conflicted
+++ resolved
@@ -61,21 +61,12 @@
             ])
 
     def attribute(self, field):
-<<<<<<< HEAD
         return pd.concat([
-=======
-        df = pd.concat([
->>>>>>> a4feb461
             self.read_apa(sample)
             .drop_duplicates(_core_cols)
             .rename(columns={field: sample})[sample]
             for sample in self.samples
         ], axis=1).sort_index()
-<<<<<<< HEAD
-=======
-        df.index = df.index.rename('polya_site')
-        return df
->>>>>>> a4feb461
 
     def counts(self):
         return self.attribute('count')
@@ -83,120 +74,6 @@
     def total_counts(self):
         return self.counts().sum(axis=1)
 
-<<<<<<< HEAD
-=======
-    def gene_id(self):
-        return self.attribute('gene_id').apply(
-            lambda row: row[~row.isna()][0], axis=1)
-
-    @staticmethod
-    def _agg_per_groups(df, groups, agg_func):
-        return pd.DataFrame({
-            k: df[v].agg(agg_func, axis=1)
-            for k, v in groups.items()
-        })
-
-    def _k_n(self, groups, min_gene_count):
-        counts = self.counts()
-
-        k = self._agg_per_groups(counts, groups, 'sum')
-        n = self.attribute('gene_count')
-        n = self._agg_per_groups(n, groups, 'sum')
-
-        filter_rows = ((n > 0).sum(axis=1) > 1) \
-            & (k != n).any(axis=1) \
-            & (n > min_gene_count).any(axis=1)
-
-        return k[filter_rows], n[filter_rows]
-
-    def fisher_exact_test(self, groups, min_gene_count=10,
-                          correction_method='fdr_bh'):
-        '''
-        '''
-        if len(groups) != 2:
-            raise 'Two groups are need for fisher_exact test'
-
-        k, n = self._k_n(groups, min_gene_count)
-
-        odds, pvals = zip(*[
-            fisher_exact([
-                [_k[0],         _k[1]],
-                [_n[0] - _k[0], _n[1] - _k[1]]
-            ])
-            for _k, _n in tqdm(zip(k.values, n.values), total=k.shape[0])
-        ])
-
-        polya_sites = k.index.tolist()
-
-        usage_dif = self._agg_per_groups(
-            self.attribute('usage').loc[polya_sites], groups, 'mean')
-        groups = usage_dif.columns
-        usage_dif = usage_dif[groups[0]] - usage_dif[groups[1]]
-
-        df = pd.DataFrame({
-            'odds_ratio': odds,
-            'pval': pvals,
-            'delta_usage': usage_dif,
-            'gene_id': self.gene_id().loc[polya_sites]
-        }, index=k.index.tolist())
-
-        df['pval_adj'] = multipletests(df['pval'], method=correction_method)[1]
-        return df
-
-    # beta-binomial test
-    # def stats_testing(self, groups=None, min_gene_count=10,
-    #                   theta=0.001, max_iter=1000):
-    #     '''
-    #     P-values based on betabinomial test.
-    #     '''
-    #     # merge replicates into one count
-    #     counts = self.counts()
-    #     k = counts.values
-    #     n = self.attribute('gene_count').values
-
-    #     filter_rows = ((n > 0).sum(axis=1) > 1) \
-    #         & (k != n).any(axis=1) \
-    #         & (n > min_gene_count).any(axis=1)
-
-    #     n = n[filter_rows]
-    #     k = k[filter_rows]
-    #     bb = BetaBinomial().infer(k, n, theta=theta, max_iter=max_iter)
-
-    #     # recalculate usage k/n
-    #     usage = self.attribute('usage')
-    #     usage = usage[filter_rows]
-
-    #     gene_id = self.gene_id()
-    #     gene_id = gene_id[filter_rows]
-    #     gene_id = np.repeat(gene_id.values.reshape((-1, 1)), 4, axis=1)
-
-    #     sites = counts.index
-    #     sites = sites[filter_rows]ll
-
-    #     cols = {
-    #         'usage': usage,
-    #         'delta_usage': usage - bb.beta_mean(),
-    #         'count': k,
-    #         'expected_count': bb.mean(n),
-    #         'gene_count': n,
-    #         'gene_id': gene_id,
-    #         'pval': bb.pval(k, n),
-    #         'z_score': bb.z_score(k, n),
-    #         'logfc': bb.log_fc(k, n)
-    #     }
-    #     cols['padj'] = pval_adj(np.nan_to_num(cols['pval'], nan=1))
-
-    #     df = pd.concat([
-    #         pd.DataFrame(v, index=sites, columns=self.samples)
-    #         .reset_index()
-    #         .melt(id_vars='polya_site', var_name='sample', value_name=col)
-    #         .set_index(['polya_site', 'sample'])
-    #         for col, v in cols.items()
-    #     ], axis=1)
-
-    #     return df
-
->>>>>>> a4feb461
     @staticmethod
     def _set_index(df):
         df['name'] = df['Chromosome'] + ':' \
@@ -205,8 +82,4 @@
         return df.set_index('name')
 
     def _filter_tpm(self, df):
-<<<<<<< HEAD
-        return df[df['tpm'] > self.tpm_cutoff]
-=======
-        return df[df['tpm'] >= self.tpm_cutoff]
->>>>>>> a4feb461
+        return df[df['tpm'] > self.tpm_cutoff]