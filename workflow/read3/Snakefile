--- conflicted
+++ resolved
@@ -48,11 +48,7 @@
 rule star_align_read3:
     input:
         fq1 = (lambda wildcards: [
-<<<<<<< HEAD
             'data/resources/read3/fastq_rc/{srr_id}.fastq'.format(
-=======
-            'data/resources/read3/fastq/{srr_id}_rc.fastq'.format(
->>>>>>> 740ea715
                 srr_id=srr_id)
             for srr_id in config['read3']['geo_ids'][wildcards.geo_id]
         ]),
