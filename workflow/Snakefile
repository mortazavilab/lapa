import pandas as pd

configfile: "configs/config.yaml"


df_lrgasp = pd.read_csv(config['lrgasp']['config'], sep='\t')


def genome(wildcards):
    if 'genome' in wildcards.keys():
        return wildcards.genome

    if wildcards.sample == 'ES':
        return 'mm39'
    elif wildcards.sample == 'WTC11':
        return 'hg38'
<<<<<<< HEAD
    # elif wildcards.sample == 'c2c12':
    #     return 'mm10'
=======
    elif wildcards.sample == 'c2c12':
        return 'mm10'
>>>>>>> a4feb461
    else:
        raise ValueError(f'{wildcards.sample} is not known sample')


def fasta(wildcards):
    return config['genome']['fasta'][genome(wildcards)]


def gtf(wildcards):
    return config['genome']['gtf'][genome(wildcards)]


def chrom_sizes(wildcards):
    return config['common']['chrom_sizes'].format(genome=genome(wildcards))


def star_index(wildcards):
    return config['genome']['star_index'][genome(wildcards)]

<<<<<<< HEAD

pb_library_prep = ['cDNA', 'CapTrap']
ont_library_prep = ['cDNA', 'dRNA', 'CapTrap', 'R2C2']
=======
>>>>>>> a4feb461

pb_library_prep = ['cDNA', 'CapTrap']
ont_library_prep = ['cDNA', 'dRNA', 'CapTrap', 'R2C2']

include: "download/Snakefile"
include: "common/Snakefile"
include: "long_reads/Snakefile"
include: "short_rnaseq/Snakefile"
include: "quantseq3/Snakefile"
include: "benchmark/Snakefile"
include: "correction/Snakefile"
<<<<<<< HEAD
=======
include: "c2c12/Snakefile"
>>>>>>> a4feb461
include: "wg_encode/Snakefile"
include: "plot/Snakefile"

# include: "wtc11/Snakefile"
# include: "read3/Snakefile"
# include: "c2c12/Snakefile"
# include: "pilot/Snakefile"

rule all:
    input:
<<<<<<< HEAD
        rules.all_plot.input
        # rules.all_wg_encode.input
=======
        rules.all_c2c12.input

        # rules.all_wg_encode.input
        # rules.all_plot.input,
        # rules.all_benchmark.input,
        # rules.all_correction.input
>>>>>>> a4feb461
        # rules.all_short_rnaseq.input,
        # rules.all_lapa.input,
        # rules.all_quantseq3.input<|MERGE_RESOLUTION|>--- conflicted
+++ resolved
@@ -14,13 +14,8 @@
         return 'mm39'
     elif wildcards.sample == 'WTC11':
         return 'hg38'
-<<<<<<< HEAD
     # elif wildcards.sample == 'c2c12':
     #     return 'mm10'
-=======
-    elif wildcards.sample == 'c2c12':
-        return 'mm10'
->>>>>>> a4feb461
     else:
         raise ValueError(f'{wildcards.sample} is not known sample')
 
@@ -40,12 +35,9 @@
 def star_index(wildcards):
     return config['genome']['star_index'][genome(wildcards)]
 
-<<<<<<< HEAD
 
 pb_library_prep = ['cDNA', 'CapTrap']
 ont_library_prep = ['cDNA', 'dRNA', 'CapTrap', 'R2C2']
-=======
->>>>>>> a4feb461
 
 pb_library_prep = ['cDNA', 'CapTrap']
 ont_library_prep = ['cDNA', 'dRNA', 'CapTrap', 'R2C2']
@@ -57,10 +49,6 @@
 include: "quantseq3/Snakefile"
 include: "benchmark/Snakefile"
 include: "correction/Snakefile"
-<<<<<<< HEAD
-=======
-include: "c2c12/Snakefile"
->>>>>>> a4feb461
 include: "wg_encode/Snakefile"
 include: "plot/Snakefile"
 
@@ -71,17 +59,8 @@
 
 rule all:
     input:
-<<<<<<< HEAD
         rules.all_plot.input
         # rules.all_wg_encode.input
-=======
-        rules.all_c2c12.input
-
-        # rules.all_wg_encode.input
-        # rules.all_plot.input,
-        # rules.all_benchmark.input,
-        # rules.all_correction.input
->>>>>>> a4feb461
         # rules.all_short_rnaseq.input,
         # rules.all_lapa.input,
         # rules.all_quantseq3.input