--- conflicted
+++ resolved
@@ -31,74 +31,44 @@
 
 rule lapa_longreads_c2c12_bulksc:
     input:
-<<<<<<< HEAD
         aligment = config['c2c12']['read_annot_bulk'],
         fasta = config['mouse']['fasta'],
         gtf = config['mouse']['gtf'],
         chrom_sizes = config['common']['chrom_sizes'].format(specie='mouse')
-=======
-        aligment = config['c2c12']['read_annot_bulk_sc'],
-        fasta = config['genome']['fasta']['mm10'],
-        gtf = config['genome']['gtf']['mm10'],
-        chrom_sizes = config['common']['chrom_sizes'].format(genome='mm10')
->>>>>>> a4feb461
     threads: 1
     resources:
         mem_gb = 16
     output:
-<<<<<<< HEAD
         directory(config['lapa']['long_rna_dir'].format(sample='c2c12'))
-=======
-        directory(config['c2c12']['lapa_bulksc_dir'])
->>>>>>> a4feb461
     shell:
         "lapa \
         --alignment {input.aligment} \
         --fasta {input.fasta} \
         --annotation {input.gtf} \
         --chrom_sizes {input.chrom_sizes} \
-<<<<<<< HEAD
         --method end \
-=======
-        --counting_method end \
->>>>>>> a4feb461
         --output_dir {output}"
 
 
 rule differential_apa_c2c12:
     input:
-<<<<<<< HEAD
         long_read = config['lapa']['long_rna_dir'].format(sample='c2c12'),
         # quantseq = config['lapa']['quantseq_dir'].format(sample='c2c12'),
         mapping = config['gene_id_name_mapping'].format(specie='mouse')
-=======
-        long_read = config['c2c12']['lapa_bulk_dir'],
-        mapping = config['common']['gene_id_name_mapping'].format(
-            genome='mm10')
->>>>>>> a4feb461
     threads: 1
     resources:
         mem_gb = 16
     output:
-<<<<<<< HEAD
         volcona_plot = '../../reports/figures/c2c12_volcona.png',
         heatmap_plot = '../../reports/figures/c2c12_heatmap.png',
         sig_csv = config['c2c12']['sig']
-=======
-        volcona_plot = 'reports/figures/c2c12_volcona.png',
-        heatmap_plot = 'reports/figures/c2c12_heatmap.png'
->>>>>>> a4feb461
     notebook:
         "./differential_apa.ipynb"
 
 
 rule differential_apa_abundance_c2c12:
     input:
-<<<<<<< HEAD
         sig_csv = config['c2c12']['sig'],
-=======
-        long_read = config['c2c12']['lapa_bulk_dir'],
->>>>>>> a4feb461
         abundance = config['c2c12']['abundance']
     threads: 1
     resources:
@@ -108,7 +78,6 @@
     notebook:
         "./apa_differetial_gene_exp.ipynb"
 
-<<<<<<< HEAD
 # rule lapa_c2c12_longreads:
 #     input:
 #         read_annot = config['c2c12']['read_annot_bulk'],
@@ -126,10 +95,4 @@
 #         --fasta {input.fasta} \
 #         --annotation {input.gtf} \
 #         --chrom_sizes {input.chrom_sizes} \
-#         --output_dir {output}"
-=======
-
-rule all_c2c12:
-    input:
-        rules.differential_apa_c2c12.output
->>>>>>> a4feb461
+#         --output_dir {output}"